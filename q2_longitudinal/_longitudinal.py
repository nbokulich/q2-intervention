# ----------------------------------------------------------------------------
# Copyright (c) 2017-, q2-longitudinal development team.
#
# Distributed under the terms of the Modified BSD License.
#
# The full license is in the file LICENSE, distributed with this software.
# ----------------------------------------------------------------------------
import qiime2
import pandas as pd
from skbio import DistanceMatrix

from ._utilities import (_get_group_pairs, _extract_distance_distribution,
                         _between_subject_distance_distribution, _visualize,
                         _get_pairwise_differences, _stats_and_visuals,
                         _add_metric_to_metadata, _linear_effects,
                         _regplot_subplots_from_dataframe, _load_metadata,
                         _validate_input_values)


<<<<<<< HEAD
def paired_differences(output_dir: str, metadata: qiime2.Metadata,
                       group_column: str, metric: str, state_column: str,
                       state_1: str, state_2: str, individual_id_column: str,
                       parametric: bool=False, palette: str='Set1',
                       replicate_handling: str='error',
                       table: pd.DataFrame=None) -> None:

    _validate_input_values(state_1, state_2)
=======
def pairwise_differences(output_dir: str, metadata: qiime2.Metadata,
                         group_column: str, metric: str, state_column: str,
                         state_1: str, state_2: str, individual_id_column: str,
                         parametric: bool=False, palette: str='Set1',
                         drop_duplicates: bool=True, table: pd.DataFrame=None
                         ) -> None:
>>>>>>> 32322e60

    # find metric in metadata or derive from table and merge into metadata
    metadata = _add_metric_to_metadata(table, metadata, metric)

    # calculate paired difference distributions
    pairs = {}
    group_names = metadata[group_column].unique()
    for group in group_names:
        group_pairs = _get_group_pairs(
            metadata, group_value=group,
            individual_id_column=individual_id_column,
            group_column=group_column, state_column=state_column,
            state_values=[state_1, state_2],
<<<<<<< HEAD
            replicate_handling=replicate_handling)
        pairs[group] = _get_paired_differences(metadata, group_pairs, metric)
=======
            drop_duplicates=drop_duplicates)
        pairs[group] = _get_pairwise_differences(metadata, group_pairs, metric)
>>>>>>> 32322e60

    # Calculate test statistics and generate boxplots
    _stats_and_visuals(
        output_dir, pairs, metric, group_column, state_column, state_1,
        state_2, individual_id_column, parametric, palette,
        replicate_handling, multiple_group_test=True, pairwise_tests=True,
        paired_difference_tests=True, boxplot=True)


<<<<<<< HEAD
def pairwise_distance(output_dir: str, distance_matrix: DistanceMatrix,
                      metadata: qiime2.Metadata, group_column: str,
                      state_column: str, state_1: str, state_2: str,
                      individual_id_column: str, parametric: bool=False,
                      palette: str='Set1', replicate_handling: str='error',
                      between_group_distance: bool=False) -> None:
=======
def pairwise_distances(output_dir: str, distance_matrix: DistanceMatrix,
                       metadata: qiime2.Metadata, group_column: str,
                       state_column: str, state_1: str, state_2: str,
                       individual_id_column: str, parametric: bool=False,
                       palette: str='Set1', drop_duplicates: bool=True,
                       between_group_distance: bool=False) -> None:
>>>>>>> 32322e60

    _validate_input_values(state_1, state_2)

    metadata = _load_metadata(metadata)

    # calculate pairwise distance distributions
    pairs = {}
    group_names = metadata[group_column].unique()
    for group in group_names:
        group_pairs = _get_group_pairs(
            metadata, group_value=group,
            individual_id_column=individual_id_column,
            group_column=group_column, state_column=state_column,
            state_values=[state_1, state_2],
            replicate_handling=replicate_handling)
        pairs[group] = _extract_distance_distribution(
            distance_matrix, group_pairs)
        if between_group_distance:
            between = group + '_between_subject'
            pairs[between] = _between_subject_distance_distribution(
                distance_matrix, group_pairs, metadata, group_column, group)

    # Calculate test statistics and generate boxplots
    _stats_and_visuals(
        output_dir, pairs, 'distance', group_column,
        state_column, state_1, state_2, individual_id_column,
        parametric, palette, replicate_handling, multiple_group_test=True,
        pairwise_tests=True, paired_difference_tests=False, boxplot=True)


def linear_mixed_effects(output_dir: str, metadata: qiime2.Metadata,
                         group_categories: str, metric: str, state_column: str,
                         individual_id_column: str, table: pd.DataFrame=None,
                         palette: str='Set1', lowess: bool=False, ci: int=95
                         ) -> None:
    # split group_categories into list of categories
    group_categories = group_categories.split(",")

    # find metric in metadata or derive from table and merge into metadata
    metadata = _add_metric_to_metadata(table, metadata, metric)

    # Generate LME model summary
    model_summary, model_results = _linear_effects(
        metadata, metric, state_column, group_categories,
        individual_id_column)

    # Plot dependent variable as function of independent variables
    g = _regplot_subplots_from_dataframe(
        state_column, metric, metadata, group_categories, lowess=lowess,
        ci=ci, palette=palette)

    # summarize parameters and visualize
    summary = pd.Series(
        [metric, ", ".join(group_categories), state_column,
         individual_id_column],
        index=['Metric', 'Group column', 'State column',
               'Individual ID column'],
        name='Linear mixed effects parameters')

    _visualize(output_dir, model_summary=model_summary,
               model_results=model_results, plot=g, summary=summary)<|MERGE_RESOLUTION|>--- conflicted
+++ resolved
@@ -17,8 +17,7 @@
                          _validate_input_values)
 
 
-<<<<<<< HEAD
-def paired_differences(output_dir: str, metadata: qiime2.Metadata,
+def pairwise_differences(output_dir: str, metadata: qiime2.Metadata,
                        group_column: str, metric: str, state_column: str,
                        state_1: str, state_2: str, individual_id_column: str,
                        parametric: bool=False, palette: str='Set1',
@@ -26,14 +25,6 @@
                        table: pd.DataFrame=None) -> None:
 
     _validate_input_values(state_1, state_2)
-=======
-def pairwise_differences(output_dir: str, metadata: qiime2.Metadata,
-                         group_column: str, metric: str, state_column: str,
-                         state_1: str, state_2: str, individual_id_column: str,
-                         parametric: bool=False, palette: str='Set1',
-                         drop_duplicates: bool=True, table: pd.DataFrame=None
-                         ) -> None:
->>>>>>> 32322e60
 
     # find metric in metadata or derive from table and merge into metadata
     metadata = _add_metric_to_metadata(table, metadata, metric)
@@ -47,13 +38,8 @@
             individual_id_column=individual_id_column,
             group_column=group_column, state_column=state_column,
             state_values=[state_1, state_2],
-<<<<<<< HEAD
             replicate_handling=replicate_handling)
-        pairs[group] = _get_paired_differences(metadata, group_pairs, metric)
-=======
-            drop_duplicates=drop_duplicates)
         pairs[group] = _get_pairwise_differences(metadata, group_pairs, metric)
->>>>>>> 32322e60
 
     # Calculate test statistics and generate boxplots
     _stats_and_visuals(
@@ -63,21 +49,12 @@
         paired_difference_tests=True, boxplot=True)
 
 
-<<<<<<< HEAD
-def pairwise_distance(output_dir: str, distance_matrix: DistanceMatrix,
-                      metadata: qiime2.Metadata, group_column: str,
-                      state_column: str, state_1: str, state_2: str,
-                      individual_id_column: str, parametric: bool=False,
-                      palette: str='Set1', replicate_handling: str='error',
-                      between_group_distance: bool=False) -> None:
-=======
 def pairwise_distances(output_dir: str, distance_matrix: DistanceMatrix,
                        metadata: qiime2.Metadata, group_column: str,
                        state_column: str, state_1: str, state_2: str,
                        individual_id_column: str, parametric: bool=False,
-                       palette: str='Set1', drop_duplicates: bool=True,
+                       palette: str='Set1', replicate_handling: str='error',
                        between_group_distance: bool=False) -> None:
->>>>>>> 32322e60
 
     _validate_input_values(state_1, state_2)
 
