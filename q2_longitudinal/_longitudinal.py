--- conflicted
+++ resolved
@@ -155,12 +155,8 @@
 def volatility(output_dir: str, metadata: qiime2.Metadata, group_column: str,
                metric: str, state_column: str, individual_id_column: str,
                table: pd.DataFrame=None, palette: str='Set1', ci: int=95,
-<<<<<<< HEAD
-               plot_control_limits=True, xtick_interval=None, yscale='linear',
-               spaghetti=False) -> None:
-=======
-               plot_control_limits: bool=True, xtick_interval: int=None):
->>>>>>> bf3bd0f2
+               plot_control_limits: bool=True, xtick_interval: int=None,
+               yscale: str='linear',  spaghetti: bool=False) -> None:
 
     # find metric in metadata or derive from table and merge into metadata
     metadata = _add_metric_to_metadata(table, metadata, metric)
