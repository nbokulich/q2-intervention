# ----------------------------------------------------------------------------
# Copyright (c) 2017-2018, QIIME 2 development team.
#
# Distributed under the terms of the Modified BSD License.
#
# The full license is in the file LICENSE, distributed with this software.
# ----------------------------------------------------------------------------

import importlib

from qiime2.plugin import (Str, Bool, Plugin, Metadata, Choices, Range, Float,
                           Citations, Visualization)
from q2_types.feature_table import FeatureTable, RelativeFrequency, Frequency
from q2_types.distance_matrix import DistanceMatrix
from q2_types.sample_data import SampleData
from q2_types.feature_data import FeatureData
<<<<<<< HEAD
=======
from q2_sample_classifier import Importance, RegressorPredictions
from q2_sample_classifier.plugin_setup import (
    pipeline_parameters, pipeline_parameter_descriptions,
    regressor_pipeline_outputs, pipeline_output_descriptions, regressors)
>>>>>>> 5b18b96f

from ._type import FirstDifferences
from ._format import FirstDifferencesFormat, FirstDifferencesDirectoryFormat
from ._longitudinal import (pairwise_differences, pairwise_distances,
<<<<<<< HEAD
                            linear_mixed_effects, volatility, nmit,
                            first_differences, first_distances,
                            feature_volatility, plot_feature_volatility)
from q2_sample_classifier.plugin_setup import (
    parameters, parameter_descriptions, Importance, output_descriptions,
    pipeline_output_descriptions)
from q2_sample_classifier._type import SampleEstimator, Regressor
=======
                            linear_mixed_effects, volatility,
                            plot_feature_volatility, nmit, maturity_index,
                            first_differences, first_distances)
>>>>>>> 5b18b96f
import q2_longitudinal


citations = Citations.load('citations.bib', package='q2_longitudinal')

plugin = Plugin(
    name='longitudinal',
    version=q2_longitudinal.__version__,
    website="https://github.com/qiime2/q2-longitudinal",
    package='q2_longitudinal',
    description=(
        'This QIIME 2 plugin supports methods for analysis of time series '
        'data, involving either paired sample comparisons or longitudinal '
        'study designs.'),
    short_description='Plugin for paired sample and time series analyses.',
    citations=[citations['bokulich2017q2']]
)

plugin.register_semantic_types(FirstDifferences)

plugin.register_formats(
    FirstDifferencesFormat, FirstDifferencesDirectoryFormat)

plugin.register_semantic_type_to_format(
    SampleData[FirstDifferences],
    artifact_format=FirstDifferencesDirectoryFormat)

miscellaneous_parameters = {
    'state_column': Str,
    'replicate_handling': Str % Choices(['error', 'random', 'drop'])
}

shared_parameters = {
    'metadata': Metadata,
    'individual_id_column': Str,
}

base_parameters = {
    **shared_parameters,
    'state_column': miscellaneous_parameters['state_column'],
    'palette': Str % Choices([
        'Set1', 'Set2', 'Set3', 'Pastel1', 'Pastel2', 'Paired', 'Accent',
        'Dark2', 'tab10', 'tab20', 'tab20b', 'tab20c', 'viridis', 'plasma',
        'inferno', 'magma', 'terrain', 'rainbow']),
}

paired_params = {
    **base_parameters,
    'group_column': Str,
    'state_1': Str,
    'state_2': Str,
    'parametric': Bool,
    'replicate_handling': miscellaneous_parameters['replicate_handling'],
}

miscellaneous_parameter_descriptions = {
    'state_column': ('Metadata column containing state (time) variable '
                     'information.'),
    'replicate_handling': (
        'Choose how replicate samples are handled. If replicates are '
        'detected, "error" causes method to fail; "drop" will discard all '
        'replicated samples; "random" chooses one representative at random '
        'from among replicates.')
}

shared_parameter_descriptions = {
        'metadata': (
            'Sample metadata file containing individual_id_column.'),
        'individual_id_column': (
            'Metadata column containing IDs for individual subjects.'),
}

base_parameter_descriptions = {
        **shared_parameter_descriptions,
        'palette': 'Color palette to use for generating boxplots.',
}

paired_parameter_descriptions = {
        **base_parameter_descriptions,
        'group_column': (
            'Metadata column on which to separate groups for comparison'),
        'individual_id_column': (
            'Metadata column containing subject IDs to use for pairing '
            'samples. WARNING: if replicates exist for an individual ID at '
            'either state_1 or state_2, that subject will be dropped and '
            'reported in standard output by default. Set '
            'replicate_handling="random" to instead randomly select one '
            'member.'),
        'state_column': ('Metadata column containing state (e.g., Time) '
                         'across which samples are paired.'),
        'state_1': 'Baseline state column value.',
        'state_2': 'State column value to pair with baseline.',
        'parametric': ('Perform parametric (ANOVA and t-tests) or non-'
                       'parametric (Kruskal-Wallis, Wilcoxon, and Mann-'
                       'Whitney U tests) statistical tests.'),
        'replicate_handling': (
            miscellaneous_parameter_descriptions['replicate_handling']),
}


plugin.visualizers.register_function(
    function=pairwise_differences,
    inputs={'table': FeatureTable[RelativeFrequency]},
    parameters={**paired_params,
                'metric': Str},
    input_descriptions={'table': (
        'Feature table to optionally use for paired comparisons.')},
    parameter_descriptions={
        **paired_parameter_descriptions,
        'metric': 'Numerical metadata or artifact column to test.',
    },
    name='Paired difference testing and boxplots',
    description=(
        'Performs paired difference testing between samples from each '
        'subject. Sample pairs may represent a typical intervention study, '
        'e.g., samples collected pre- and post-treatment; paired samples from '
        'two different timepoints (e.g., in a longitudinal study design), or '
        'identical samples receiving different two different treatments. '
        'This action tests whether the change in a numeric metadata value '
        '"metric" differs from zero and differs between groups (e.g., groups '
        'of subjects receiving different treatments), and produces boxplots '
        'of paired difference distributions for each group. A feature table '
        'artifact is required input, though whether "metric" is derived from '
        'the feature table or metadata is optional.')
)


plugin.visualizers.register_function(
    function=pairwise_distances,
    inputs={'distance_matrix': DistanceMatrix},
    parameters=paired_params,
    input_descriptions={'distance_matrix': (
        'Matrix of distances between pairs of samples.')},
    parameter_descriptions=paired_parameter_descriptions,
    name='Paired pairwise distance testing and boxplots',
    description=(
        'Performs pairwise distance testing between sample pairs from each '
        'subject. Sample pairs may represent a typical intervention study, '
        'e.g., samples collected pre- and post-treatment; paired samples from '
        'two different timepoints (e.g., in a longitudinal study design), or '
        'identical samples receiving different two different treatments. '
        'This action tests whether the pairwise distance between each subject '
        'pair differs between groups (e.g., groups of subjects receiving '
        'different treatments) and produces boxplots of paired distance '
        'distributions for each group.')
)


plugin.visualizers.register_function(
    function=linear_mixed_effects,
    inputs={'table': FeatureTable[RelativeFrequency]},
    parameters={**base_parameters,
                'metric': Str,
                'group_columns': Str,
                'random_effects': Str,
                'lowess': Bool,
                'ci': Float % Range(0, 100)},
    input_descriptions={'table': (
        'Feature table containing metric.')},
    parameter_descriptions={
        **base_parameter_descriptions,
        'metric': ('Dependent variable column name. Must be a column '
                   'name located in the metadata or feature table files.'),
        'state_column': miscellaneous_parameter_descriptions['state_column'],
        'group_columns': (
            'Comma-separated list (without spaces) of metadata columns to '
            'use as independent covariates used to determine mean structure '
            'of "metric".'),
        'random_effects': (
            'Comma-separated list (without spaces) of metadata columns to '
            'use as independent covariates used to determine the variance and '
            'covariance structure (random effects) of "metric". To add a '
            'random slope, the same value passed to "state_column" should '
            'be passed here. A random intercept for each individual is set '
            'by default and does not need to be passed here.'),
        'lowess': ('Estimate locally weighted scatterplot smoothing. Note '
                   'that this will eliminate confidence interval plotting.'),
        'ci': 'Size of the confidence interval for the regression estimate.',
    },
    name='Linear mixed effects modeling',
    description=(
        'Linear mixed effects models evaluate the contribution of exogenous '
        'covariates "group_columns" and "random_effects" to a single '
        'dependent variable, "metric". Perform LME and plot line plots of '
        'each group column. A feature table artifact is required input, '
        'though whether "metric" is derived from the feature table or '
        'metadata is optional.'),
    citations=[citations['seabold2010statsmodels']]
)


_VOLATILITY_SCALE_OPTS = ['linear', 'pow', 'sqrt', 'log']

plugin.visualizers.register_function(
    function=volatility,
    inputs={
        'table': FeatureTable[RelativeFrequency],
    },
    parameters={
        **shared_parameters,
        'state_column': miscellaneous_parameters['state_column'],
        'default_metric': Str,
        'default_group_column': Str,
        'yscale': Str % Choices(_VOLATILITY_SCALE_OPTS)
    },
    input_descriptions={
        'table': 'Feature table containing metrics.',
    },
    parameter_descriptions={
        **shared_parameter_descriptions,
        'state_column': miscellaneous_parameter_descriptions['state_column'],
        'default_metric': 'Numeric metadata or artifact column to test by '
                          'default (all numeric metadata columns will be '
                          'available in the visualization).',
        'default_group_column': 'The default metadata column on which to '
                                'separate groups for comparison (all '
                                'categorical metadata columns will be '
                                'available in the visualization).',
        'yscale': 'y-axis scaling strategy to apply.',
    },
    name='Generate interactive volatility plot',
    description=(
        'Generate an interactive control chart depicting the longitudinal '
        'volatility of sample metadata and/or feature frequencies across time '
        '(as set using the "state_column" parameter). Any numeric metadata '
        'column (and metadata-transformable artifacts, e.g., alpha diversity '
        'results) can be plotted on the y-axis, and are selectable using the '
        '"metric_column" selector. Metric values are averaged to compare '
        'across any categorical metadata column using the "group_column" '
        'selector. Longitudinal volatility for individual subjects sampled '
        'over time is co-plotted as "spaghetti" plots if the '
        '"individual_id_column" parameter is used. state_column will '
        'typically be a measure of time, but any numeric metadata column can '
        'be used.')
)


plugin.visualizers.register_function(
    function=plot_feature_volatility,
    inputs={
        'table': FeatureTable[RelativeFrequency],
        'importances': FeatureData[Importance],
    },
    parameters={
        **shared_parameters,
        'state_column': miscellaneous_parameters['state_column'],
        'default_group_column': Str,
        'yscale': Str % Choices(_VOLATILITY_SCALE_OPTS)
    },
    input_descriptions={
        'table': 'Feature table containing features found in importances.',
        'importances': 'Feature importance scores.',
    },
    parameter_descriptions={
        **shared_parameter_descriptions,
        'state_column': miscellaneous_parameter_descriptions['state_column'],
        'default_group_column': 'The default metadata column on which to '
                                'separate groups for comparison (all '
                                'categorical metadata columns will be '
                                'available in the visualization).',
        'yscale': 'y-axis scaling strategy to apply.',
    },
    name='Plot longitudinal feature volatility and importances',
    description=(
        'Plots an interactive control chart of feature abundances (y-axis) '
        'in each sample across time (or state; x-axis). Feature importance '
        'scores and descriptive statistics for each each feature are plotted '
        'in interactive bar charts below the control chart, facilitating '
        'exploration of longitudinal feature data. This visualization is '
        'intended for use with the feature-volatility pipeline; use that '
        'pipeline to access this visualization.')
)


plugin.methods.register_function(
    function=nmit,
    inputs={'table': FeatureTable[RelativeFrequency]},
    parameters={**shared_parameters,
                'corr_method': Str % Choices(
                    ["kendall", "pearson", "spearman"]),
                'dist_method': Str % Choices(["fro", "nuc"])},
    outputs=[('distance_matrix', DistanceMatrix)],
    input_descriptions={'table': (
        'Feature table to use for microbial interdependence test.')},
    parameter_descriptions={
        **shared_parameter_descriptions,
        'corr_method': 'The temporal correlation test to be applied.',
        'dist_method': (
            'Temporal distance method, see numpy.linalg.norm for details.'),
    },
    output_descriptions={'distance_matrix': 'The resulting distance matrix.'},
    name='Nonparametric microbial interdependence test',
    description=(
        'Perform nonparametric microbial interdependence test to determine '
        'longitudinal sample similarity as a function of temporal microbial '
        'composition. For more details and citation, please see '
        'doi.org/10.1002/gepi.22065'),
    citations=[citations['zhang2017multivariate']]
)


plugin.methods.register_function(
    function=first_differences,
    inputs={'table': FeatureTable[RelativeFrequency]},
    parameters={**miscellaneous_parameters,
                **shared_parameters,
                'metric': Str,
                'baseline': Float},
    outputs=[('first_differences', SampleData[FirstDifferences])],
    input_descriptions={
        'table': ('Feature table to optionally use for computing first '
                  'differences.')},
    parameter_descriptions={
        **miscellaneous_parameter_descriptions,
        **shared_parameter_descriptions,
        'state_column': miscellaneous_parameter_descriptions['state_column'],
        'metric': 'Numerical metadata or artifact column to test.',
        'baseline': (
            'A value listed in the state_column metadata column against which '
            'all other states should be compared. Toggles calculation of '
            'static differences instead of first differences (which are '
            'calculated if no value is given for baseline). If a "baseline" '
            'value is provided, sample differences at each state are compared '
            'against the baseline state, instead of the previous state. Must '
            'be a value listed in the state_column.')
    },
    output_descriptions={'first_differences': 'Series of first differences.'},
    name=('Compute first differences or difference from baseline between '
          'sequential states'),
    description=(
        'Calculates first differences in "metric" between sequential states '
        'for samples collected from individual subjects sampled repeatedly at '
        'two or more states. First differences can be performed on a metadata '
        'column (including artifacts that can be input as metadata) or a '
        'feature in a feature table. Outputs a data '
        'series of first differences for each individual subject at each '
        'sequential pair of states, labeled by the SampleID of the second '
        'state (e.g., paired differences between time 0 and time 1 would be '
        'labeled by the SampleIDs at time 1). This file can be used as input '
        'to linear mixed effects models or other longitudinal or diversity '
        'methods to compare changes in first differences across time or among '
        'groups of subjects. Also supports differences from baseline (or '
        'other static comparison state) by setting the "baseline" parameter.')
)


plugin.methods.register_function(
    function=first_distances,
    inputs={'distance_matrix': DistanceMatrix},
    parameters={**miscellaneous_parameters,
                **shared_parameters,
                'baseline': Float},
    outputs=[('first_distances', SampleData[FirstDifferences])],
    input_descriptions={
        'distance_matrix': 'Matrix of distances between pairs of samples.'},
    parameter_descriptions={
        **miscellaneous_parameter_descriptions,
        **shared_parameter_descriptions,
        'state_column': miscellaneous_parameter_descriptions['state_column'],
        'baseline': (
            'A value listed in the state_column metadata column against which '
            'all other states should be compared. Toggles calculation of '
            'static distances instead of first distances (which are '
            'calculated if no value is given for baseline). If a "baseline" '
            'value is provided, sample distances at each state are compared '
            'against the baseline state, instead of the previous state. Must '
            'be a value listed in the state_column.')
    },
    output_descriptions={'first_distances': 'Series of first distances.'},
    name=('Compute first distances or distance from baseline between '
          'sequential states'),
    description=(
        'Calculates first distances between sequential states for samples '
        'collected from individual subjects sampled repeatedly at two or more '
        'states. This method is similar to the "first differences" method, '
        'except that it requires a distance matrix as input and calculates '
        'first differences as distances between successive states. Outputs a '
        'data series of first distances for each individual subject at each '
        'sequential pair of states, labeled by the SampleID of the second '
        'state (e.g., paired distances between time 0 and time 1 would be '
        'labeled by the SampleIDs at time 1). This file can be used as input '
        'to linear mixed effects models or other longitudinal or diversity '
        'methods to compare changes in first distances across time or among '
        'groups of subjects. Also supports distance from baseline (or '
        'other static comparison state) by setting the "baseline" parameter.')
)


plugin.pipelines.register_function(
<<<<<<< HEAD
    function=feature_volatility,
    inputs={'table': FeatureTable[Frequency]},
    parameters={
        'metadata': Metadata,
        **shared_parameters,
        'state_column': miscellaneous_parameters['state_column'],
        **parameters['base'],
        **parameters['cv'],
        'estimator': Str % Choices(
            ['RandomForestRegressor', 'ExtraTreesRegressor',
             'GradientBoostingRegressor', 'AdaBoostRegressor', 'ElasticNet',
             'Ridge', 'Lasso', 'KNeighborsRegressor', 'LinearSVR', 'SVR'])},
    outputs=[('filtered_table', FeatureTable[RelativeFrequency]),
             ('feature_importance', FeatureData[Importance]),
             ('volatility_plot', Visualization),
             ('accuracy_results', Visualization),
             ('sample_estimator', SampleEstimator[Regressor])],
    input_descriptions={'table': ('Feature table containing all features that '
                                  'should be used for target prediction.')},
    parameter_descriptions={
        'metadata': 'Sample metadata containing state_column, '
                    'individual_id_column, and other metadata for use in '
                    'volatility plots.',
        **shared_parameter_descriptions,
        'state_column': 'Metadata containing collection time (state) values '
                        'for each sample. Must contain exclusively numeric '
                        'values.',
        **parameter_descriptions['base'],
        **parameter_descriptions['cv'],
        **parameter_descriptions['estimator']},
    output_descriptions={
        'filtered_table': 'Feature table containing only important features.',
        'feature_importance': output_descriptions['feature_importance'],
        'volatility_plot': 'Interactive volatility plot visualization.',
        'accuracy_results': pipeline_output_descriptions['accuracy_results'],
        'sample_estimator': 'Trained sample regressor.'},
    name='Feature volatility analysis',
    description=(
        'Identify features that are predictive of a numeric metadata column, '
        'state_column (e.g., time), and plot their relative frequencies '
        'across states using interactive feature volatility plots. A '
        'supervised learning regressor is used to identify important features '
        'and assess their ability to predict sample states. state_column will '
        'typically be a measure of time, but any numeric metadata column can '
        'be used.')
=======
    function=maturity_index,
    inputs={'table': FeatureTable[Frequency]},
    parameters={'group_by': Str,
                'control': Str,
                'individual_id_column': Str,
                'estimator': regressors,
                **pipeline_parameters,
                'metadata': Metadata,
                'state_column': Str,
                'stratify': Bool,
                },
    outputs=regressor_pipeline_outputs + [
        ('maz_scores', SampleData[RegressorPredictions]),
        ('clustermap', Visualization),
        ('volatility-plots', Visualization)],
    input_descriptions={'table': ('Feature table containing all features that '
                                  'should be used for target prediction.')},
    parameter_descriptions={
        **pipeline_parameter_descriptions,
        'state_column': ('Numeric metadata column containing sampling time '
                         '(state) data to use as prediction target.'),
        'group_by': ('Categorical metadata column to use for plotting and '
                     'significance testing between main treatment groups.'),
        'control': (
            'Value of group_by to use as control group. The regression model '
            'will be trained using only control group data, and the maturity '
            'scores of other groups consequently will be assessed relative to '
            'this group.'),
        'individual_id_column': (
            'Optional metadata column containing IDs for individual subjects. '
            'Adds individual subject (spaghetti) vectors to volatility charts '
            'if a column name is provided.'),
        'estimator': 'Regression model to use for prediction.',
        'stratify': 'Evenly stratify training and test data among metadata '
                    'categories. If True, all values in column must match '
                    'at least two samples.'},
    output_descriptions={
        **pipeline_output_descriptions,
        'maz_scores': 'Microbiota-for-age z-score predictions.',
        'clustermap': 'Heatmap of important feature abundance at each time '
                      'point in each group.',
        'volatility-plots': 'Interactive volatility plots of MAZ and maturity '
                            'scores, target (column) predictions, and the '
                            'sample metadata.'},
    name='Microbial maturity index prediction.',
    description=('Calculates a "microbial maturity" index from a regression '
                 'model trained on feature data to predict a given continuous '
                 'metadata column, e.g., to predict age as a function of '
                 'microbiota composition. The model is trained on a subset of '
                 'control group samples, then predicts the column value for '
                 'all samples. This visualization computes maturity index '
                 'z-scores to compare relative "maturity" between each group, '
                 'as described in doi:10.1038/nature13421. This method can '
                 'be used to predict between-group differences in relative '
                 'trajectory across any type of continuous metadata gradient, '
                 'e.g., intestinal microbiome development by age, microbial '
                 'succession during wine fermentation, or microbial community '
                 'differences along environmental gradients, as a function of '
                 'two or more different "treatment" groups.'),
    citations=[citations['subramanian2014persistent'],
               citations['Bokulich306167']]
)
>>>>>>> 5b18b96f


importlib.import_module('q2_longitudinal._transformer')<|MERGE_RESOLUTION|>--- conflicted
+++ resolved
@@ -14,30 +14,22 @@
 from q2_types.distance_matrix import DistanceMatrix
 from q2_types.sample_data import SampleData
 from q2_types.feature_data import FeatureData
-<<<<<<< HEAD
-=======
-from q2_sample_classifier import Importance, RegressorPredictions
+
+from q2_sample_classifier import (Importance, RegressorPredictions, 
+                                  SampleEstimator, Regressor)
 from q2_sample_classifier.plugin_setup import (
+    parameters, parameter_descriptions, output_descriptions,
     pipeline_parameters, pipeline_parameter_descriptions,
     regressor_pipeline_outputs, pipeline_output_descriptions, regressors)
->>>>>>> 5b18b96f
+
 
 from ._type import FirstDifferences
 from ._format import FirstDifferencesFormat, FirstDifferencesDirectoryFormat
 from ._longitudinal import (pairwise_differences, pairwise_distances,
-<<<<<<< HEAD
                             linear_mixed_effects, volatility, nmit,
                             first_differences, first_distances,
-                            feature_volatility, plot_feature_volatility)
-from q2_sample_classifier.plugin_setup import (
-    parameters, parameter_descriptions, Importance, output_descriptions,
-    pipeline_output_descriptions)
-from q2_sample_classifier._type import SampleEstimator, Regressor
-=======
-                            linear_mixed_effects, volatility,
-                            plot_feature_volatility, nmit, maturity_index,
-                            first_differences, first_distances)
->>>>>>> 5b18b96f
+                            maturity_index, feature_volatility, 
+                            plot_feature_volatility)
 import q2_longitudinal
 
 
@@ -427,7 +419,6 @@
 
 
 plugin.pipelines.register_function(
-<<<<<<< HEAD
     function=feature_volatility,
     inputs={'table': FeatureTable[Frequency]},
     parameters={
@@ -473,7 +464,9 @@
         'and assess their ability to predict sample states. state_column will '
         'typically be a measure of time, but any numeric metadata column can '
         'be used.')
-=======
+
+
+plugin.pipelines.register_function(
     function=maturity_index,
     inputs={'table': FeatureTable[Frequency]},
     parameters={'group_by': Str,
@@ -536,7 +529,6 @@
     citations=[citations['subramanian2014persistent'],
                citations['Bokulich306167']]
 )
->>>>>>> 5b18b96f
 
 
 importlib.import_module('q2_longitudinal._transformer')