# ----------------------------------------------------------------------------
# Copyright (c) 2017, QIIME 2 development team.
#
# Distributed under the terms of the Modified BSD License.
#
# The full license is in the file LICENSE, distributed with this software.
# ----------------------------------------------------------------------------

import qiime2
import pandas as pd
import numpy as np
from skbio import DistanceMatrix
from io import StringIO
from warnings import filterwarnings
from q2_longitudinal._utilities import (
    _get_group_pairs, _extract_distance_distribution,
    _get_pairwise_differences, _validate_input_values, _validate_input_columns,
    _between_subject_distance_distribution, _compare_pairwise_differences,
    _multiple_group_difference, _per_method_pairwise_stats,
    _calculate_variability, _multiple_tests_correction,
    _add_sample_size_to_xtick_labels, _temporal_corr, _temporal_distance,
<<<<<<< HEAD
    _nmit, _validate_is_numeric_column, _tabulate_matrix_ids,
    _validate_metadata_is_superset)
=======
    _nmit, _set_xtick_interval, _set_xtick_labels)
>>>>>>> 4bbc8fb3
from q2_longitudinal._longitudinal import (
    pairwise_differences, pairwise_distances, linear_mixed_effects, volatility,
    nmit, first_differences, first_distances)

from q2_types.sample_data import SampleData
from q2_longitudinal.plugin_setup import (
    FirstDifferencesFormat, FirstDifferencesDirectoryFormat, FirstDifferences)
from qiime2.plugin import ValidationError

import tempfile
import pkg_resources
from qiime2.plugin.testing import TestPluginBase
import pandas.util.testing as pdt


filterwarnings("ignore", category=UserWarning)
filterwarnings("ignore", category=RuntimeWarning)


class longitudinalTestPluginBase(TestPluginBase):
    package = 'q2_longitudinal.tests'

    def setUp(self):
        super().setUp()
        self.temp_dir = tempfile.TemporaryDirectory(
            prefix='q2-longitudinal-test-temp-')

    def tearDown(self):
        self.temp_dir.cleanup()

    def get_data_path(self, filename):
        return pkg_resources.resource_filename(self.package,
                                               'data/%s' % filename)


class UtilitiesTests(longitudinalTestPluginBase):

    def test_get_group_pairs(self):
        res, err = _get_group_pairs(
            md, 'a', individual_id_column='ind', group_column='Group',
            state_column='Time', state_values=[1, 2],
            replicate_handling='drop')
        self.assertEqual(res, [('0', '3'), ('1', '4'), ('2', '5')])
        res, err = _get_group_pairs(
            md_dup, 'a', individual_id_column='ind', group_column='Group',
            state_column='Time', state_values=[1, 2],
            replicate_handling='drop')
        self.assertEqual(res, [('0', '3')])
        res, err = _get_group_pairs(
            md_dup, 'a', individual_id_column='ind', group_column='Group',
            state_column='Time', state_values=[1, 2],
            replicate_handling='random')
        self.assertEqual(res[0], ('0', '3'))
        self.assertIn(res[1], [('1', '4'), ('2', '4')])

    def test_extract_distance_distribution(self):
        res, pairs = _extract_distance_distribution(
            dm, [('0', '3'), ('2', '5')], md, 'ind', 'Group')
        self.assertAlmostEqual(res[0], 0.1)
        self.assertAlmostEqual(res[1], 0.3)

    def test_between_subject_distance_distribution(self):
        res = _between_subject_distance_distribution(
            dm, [('0', '3'), ('1', '4'), ('2', '5')], md, 'Group', 'a')
        self.assertEqual(len(res), 12)
        self.assertAlmostEqual(sorted(res)[0], 0.1)
        self.assertAlmostEqual(sorted(res)[7], 0.3)
        self.assertAlmostEqual(sorted(res)[11], 1.0)

    def test_get_pairwise_differences(self):
        res, pairs = _get_pairwise_differences(
            md, [('0', '3'), ('1', '4'), ('2', '5')], 'Value', 'ind', 'Group')
        self.assertEqual(res, [0.08, 0.06, 0.07999999999999999])

    def test_compare_pairwise_differences_parametric(self):
        res = _compare_pairwise_differences(groups, parametric=True)
        self.assertAlmostEqual(res['FDR P-value']['a'], 9.4882148564067405e-07)
        self.assertAlmostEqual(res['FDR P-value']['b'], 4.8474685173462082e-09)

    def test_compare_pairwise_differences_nonparametric(self):
        res = _compare_pairwise_differences(groups, parametric=False)
        self.assertAlmostEqual(res['FDR P-value']['a'], 0.0021830447373622506)
        self.assertAlmostEqual(res['FDR P-value']['b'], 0.0021830447373622506)

    def test_multiple_group_difference_parametric(self):
        res = _multiple_group_difference(groups.values(), parametric=True)
        self.assertAlmostEqual(res['P value'], 7.6936106994369541e-06)

    def test_multiple_group_difference_nonparametric(self):
        res = _multiple_group_difference(groups.values(), parametric=False)
        self.assertAlmostEqual(res['P value'], 6.0957929139040073e-05)

    def test_per_method_pairwise_stats_unpaired_parametric(self):
        res = _per_method_pairwise_stats(groups, paired=False, parametric=True)
        self.assertAlmostEqual(res['FDR P-value'][0], 7.693610699436966e-06)

    def test_per_method_pairwise_stats_unpaired_nonparametric(self):
        res = _per_method_pairwise_stats(
            groups, paired=False, parametric=False)
        self.assertAlmostEqual(res['FDR P-value'][0], 6.890936276106502e-05)

    def test_per_method_pairwise_stats_paired_parametric(self):
        res = _per_method_pairwise_stats(groups, paired=True, parametric=True)
        self.assertAlmostEqual(res['FDR P-value'][0], 3.085284368834677e-06)

    def test_per_method_pairwise_stats_paired_nonparametric(self):
        res = _per_method_pairwise_stats(groups, paired=True, parametric=False)
        self.assertAlmostEqual(res['FDR P-value'][0], 0.0021830447373622506)

    def test_calculate_variability(self):
        res = _calculate_variability(md, 'Value')
        for obs, exp in zip(res, [0.1808333, 0.0634548, 0.3711978, -0.0095311,
                                  0.30774299, 0.05392367]):
            self.assertAlmostEqual(obs, exp)

    def test_add_sample_size_to_xtick_labels(self):
        groups = {'a': [1, 2, 3], 'b': [1, 2], 'c': [1, 2, 3]}
        labels = _add_sample_size_to_xtick_labels(groups)
        self.assertEqual(
            sorted(labels.values()), ['a (n=3)', 'b (n=2)', 'c (n=3)'])

    def test_multiple_tests_correction(self):
        test_df = pd.DataFrame(
            pd.DataFrame({'Group': [1, 2, 3], 'P-value': [1, 1, 0.01]}))
        test_df = _multiple_tests_correction(test_df)
        self.assertEqual(
            list(test_df['FDR P-value']), [1., 1., 0.030000000000000002])

    def test_multiple_tests_correction_zerodivisionerror(self):
        test_df = pd.DataFrame(
            pd.DataFrame({'Group': [], 'P-value': []}))
        test_df_mt = _multiple_tests_correction(test_df)
        # ZeroDivisionError is ignored, so new df should be empty and == old
        self.assertEqual(test_df_mt.sort_index(inplace=True),
                         test_df.sort_index(inplace=True))

    def test_temporal_corr(self):
        ind_id = pd.Series(
            [1, 2, 3, 1, 2, 3], index=['s1', 's2', 's3', 's4', 's5', 's6'])
        obs_tc = _temporal_corr(tab, ind_id)
        for k in obs_tc.keys():
            self.assertEqual(exp_tc[k].sort_index(inplace=True),
                             obs_tc[k].sort_index(inplace=True))

    def test_temporal_distance(self):
        id_set = pd.Series([1, 2, 3], index=['s1', 's2', 's3'])
        obs_td = _temporal_distance(exp_tc, id_set)
        self.assertTrue(np.array_equal(obs_td.data, exp_td))

    def test_nmit(self):
        sample_md = pd.DataFrame([1, 2, 3, 1, 2, 3], columns=['sample_id'],
                                 index=['s1', 's2', 's3', 's4', 's5', 's6'])
        obs_td = _nmit(tab, sample_md, 'sample_id')
        self.assertTrue(np.array_equal(obs_td.data, exp_td))

<<<<<<< HEAD
    def test_validate_is_numeric_column_raise_error(self):
        erroneous_metadata = pd.DataFrame({'a': [1, 2, 'b']})
        with self.assertRaisesRegex(ValueError, "is not a numeric"):
            _validate_is_numeric_column(erroneous_metadata, 'a')


class TestSemanticTypes(longitudinalTestPluginBase):

    def test_first_differences_format_validate_positive(self):
        filepath = self.get_data_path('first-differences.tsv')
        format = FirstDifferencesFormat(filepath, mode='r')
        format._validate_('max')

    def test_first_differences_format_validate_negative(self):
        filepath = self.get_data_path('not-first-differences.tsv')
        format = FirstDifferencesFormat(filepath, mode='r')
        with self.assertRaisesRegex(ValidationError, 'FirstDifferencesFormat'):
            format._validate_('max')

    def test_first_differences_semantic_type_registration(self):
        self.assertRegisteredSemanticType(FirstDifferences)

    def test_first_differences_dir_fmt_registration(self):
        self.assertSemanticTypeRegisteredToFormat(
            SampleData[FirstDifferences], FirstDifferencesDirectoryFormat)

    def test_pd_series_to_first_differences_format(self):
        transformer = self.get_transformer(pd.Series, FirstDifferencesFormat)
        exp_index = pd.Index(['a', 'b', 'c', 'd'], dtype=object)
        exp = pd.Series([1, 2, 3, 4], name='Difference',
                        index=exp_index)
        obs = transformer(exp)
        obs = pd.Series.from_csv(str(obs), sep='\t', header=0)
        self.assertEqual(sorted(exp), sorted(obs))

    def test_first_differences_format_to_pd_series(self):
        _, obs = self.transform_format(
            FirstDifferencesFormat, pd.Series, 'first-differences.tsv')
        exp_index = pd.Index(['a', 'b', 'c', 'd'], dtype=object)
        exp = pd.Series(['1', '2', '3', '4'], name='Difference',
                        index=exp_index)
        self.assertEqual(sorted(exp), sorted(obs))

    def test_first_differences_format_to_metadata(self):
        _, obs = self.transform_format(
            FirstDifferencesFormat, qiime2.Metadata, 'first-differences.tsv')
        obs_category = obs.get_category('Difference')

        exp_index = pd.Index(['a', 'b', 'c', 'd'], dtype=object)
        exp = pd.Series(['1', '2', '3', '4'], name='Difference',
                        index=exp_index)
        self.assertEqual(sorted(exp), sorted(obs_category.to_series()))
=======
    def test_set_xtick_interval_long(self):
        xtick_interval = _set_xtick_interval(None, np.arange(1, 100, 1))
        self.assertEqual(xtick_interval, 4)

    def test_set_xtick_interval_short(self):
        xtick_interval = _set_xtick_interval(None, np.arange(1, 20, 1))
        self.assertEqual(xtick_interval, 1)

    def test_set_xtick_interval_already_set(self):
        xtick_interval = _set_xtick_interval(8, np.arange(1, 100, 1))
        self.assertEqual(xtick_interval, 8)

    def test_set_xtick_labels(self):
        xtick_md = pd.DataFrame({'time': np.repeat(np.arange(1, 11, 1), 3)})
        _n_states = [(1, 11, 1), (1, 11, 1), (0, 101, 1)]
        _exp = [['', '1 (n=3)', '2 (n=3)', '3 (n=3)', '4 (n=3)', '5 (n=3)',
                 '6 (n=3)', '7 (n=3)', '8 (n=3)', '9 (n=3)', '10 (n=3)'],
                ['', '1 (n=3)', '3 (n=3)', '5 (n=3)', '7 (n=3)', '9 (n=3)'],
                ['', '0 (n=0)', '20 (n=0)', '40 (n=0)', '60 (n=0)', '80 (n=0)',
                 '100 (n=0)']]
        for n_states, interval, exp in zip(_n_states, [1, 2, 20], _exp):
            labels = _set_xtick_labels(
                xtick_md, 'time', np.arange(*n_states), interval)
            self.assertEqual(labels, exp)
>>>>>>> 4bbc8fb3


# This test class really just makes sure that each plugin runs without error.
# UtilitiesTests handles all stats under the hood, so here we just want to make
# sure all plugins run smoothly.
class longitudinalTests(longitudinalTestPluginBase):

    def setUp(self):
        super().setUp()

        def _load_features(table_fp):
            table_fp = self.get_data_path(table_fp)
            table = qiime2.Artifact.load(table_fp)
            table = table.view(pd.DataFrame)
            return table

        def _load_md(md_fp):
            md_fp = self.get_data_path(md_fp)
            md = pd.DataFrame.from_csv(md_fp, sep='\t')
            md = qiime2.Metadata(md)
            return md

        def _load_dm(dm_fp):
            dm_fp = self.get_data_path(dm_fp)
            dm = qiime2.Artifact.load(dm_fp)
            dm = dm.view(DistanceMatrix)
            return dm

        self.table_ecam_fp = _load_features('ecam-table-maturity.qza')
        self.table_taxa_fp = _load_features('ecam-table-small.qza')
        self.md_ecam_fp = _load_md('ecam_map_maturity.txt')
        self.md_ecam_dm = _load_dm('ecam-unweighted-distance-matrix.qza')

    def test_validate_input_values(self):
        # should not raise error
        _validate_input_columns(md, "ind", "Group", "Time", None)
        _validate_input_columns(md, "ind", None, None, None)
        with self.assertRaisesRegex(ValueError, "state_1 and state_2"):
            _validate_input_values(md, "Value", "ind", "Group", "Time", 1, 1)
        with self.assertRaisesRegex(ValueError, "not present"):
            _validate_input_values(md, "Value", "ind", "Group", "Time", 1, 3)
        with self.assertRaisesRegex(ValueError, "not a column"):
            _validate_input_values(md, "Value", "ind", "Group", "Days", 1, 2)
        with self.assertRaisesRegex(ValueError, "not a column"):
            _validate_input_columns(md, "ind", ["Group", "More stuff"], "Time",
                                    "Value")
        with self.assertRaisesRegex(ValueError, "unique values"):
            _validate_input_columns(md, "ind", "Time", "Time", "Value")
        with self.assertRaisesRegex(ValueError, "state_column must contain"):
            _validate_input_columns(
                md[md['Time'] == 1], "ind", "Group", "Time", "Value")
        dropped = md.drop(['9', '10', '11'])
        with self.assertRaisesRegex(ValueError, "not represented"):
            _validate_input_values(
                dropped, "Value", "ind", "Group", "Time", 1, 2)
        with self.assertRaisesRegex(ValueError, "state_1 and state_2"):
            pairwise_differences(
                output_dir=self.temp_dir.name, table=None,
                metadata=self.md_ecam_fp, group_column='delivery',
                state_column='month', state_1=0, state_2=0,
                individual_id_column='studyid', metric='observed_otus',
                replicate_handling='drop')
        with self.assertRaisesRegex(ValueError, "Detected replicate samples"):
            _get_group_pairs(
                md_dup, 'a', individual_id_column='ind', group_column='Group',
                state_column='Time', state_values=[1, 2],
                replicate_handling='error')

    def test_pairwise_differences(self):
        pairwise_differences(
            output_dir=self.temp_dir.name, table=None,
            metadata=self.md_ecam_fp, group_column='delivery',
            state_column='month', state_1=0, state_2=3,
            individual_id_column='studyid', metric='observed_otus',
            replicate_handling='drop')

    def test_pairwise_differences_taxa(self):
        pairwise_differences(
            output_dir=self.temp_dir.name, table=self.table_ecam_fp,
            metadata=self.md_ecam_fp, group_column='delivery',
            state_column='month', state_1=0, state_2=3,
            individual_id_column='studyid',
            metric='e2c3ff4f647112723741aa72087f1bfa',
            replicate_handling='drop')

    def test_pairwise_distances(self):
        pairwise_distances(
            output_dir=self.temp_dir.name, distance_matrix=self.md_ecam_dm,
            metadata=self.md_ecam_fp, group_column='delivery',
            state_column='month', state_1=0, state_2=3,
            individual_id_column='studyid', replicate_handling='drop')

    def test_linear_mixed_effects(self):
        linear_mixed_effects(
            output_dir=self.temp_dir.name, table=None,
            metadata=self.md_ecam_fp, state_column='month',
            group_categories='delivery,diet,antiexposedall',
            individual_id_column='studyid', metric='observed_otus')

    def test_linear_mixed_effects_one_variable(self):
        linear_mixed_effects(
            output_dir=self.temp_dir.name, table=None,
            metadata=self.md_ecam_fp, state_column='month',
            group_categories='delivery',
            individual_id_column='studyid', metric='observed_otus')

    def test_linear_mixed_effects_taxa(self):
        linear_mixed_effects(
            output_dir=self.temp_dir.name, table=self.table_ecam_fp,
            metadata=self.md_ecam_fp, state_column='month',
            group_categories='delivery,diet,antiexposedall',
            individual_id_column='studyid',
            metric='e2c3ff4f647112723741aa72087f1bfa')

    def test_volatility(self):
        volatility(
            output_dir=self.temp_dir.name, metadata=self.md_ecam_fp,
            metric='observed_otus', group_column='delivery',
            state_column='month', individual_id_column='studyid')

    def test_linear_mixed_effects_singular_matrix_error(self):
        with self.assertRaisesRegex(ValueError, "singular matrix error"):
            linear_mixed_effects(
                output_dir=self.temp_dir.name, table=None,
                metadata=self.md_ecam_fp, state_column='month',
                group_categories='diet,diet_3',
                individual_id_column='studyid', metric='observed_otus')

    def test_nmit(self):
        nmit(table=self.table_taxa_fp, metadata=self.md_ecam_fp,
             individual_id_column='studyid')

    def test_nmit_missing_table_ids(self):
        md = qiime2.Metadata(pd.DataFrame([[1]], columns=['i'], index=['20']))
        with self.assertRaisesRegex(ValueError, 'Missing samples'):
            nmit(table=self.table_taxa_fp, metadata=md,
                 individual_id_column='studyid')

    def test_first_differences(self):
        exp = pd.Series([0.08, 0.06, 0.07999999999999999, 0.12, 0.14,
                         0.14999999999999997],
                        index=['3', '4', '5', '9', '10', '11'],
                        name='Difference')
        exp.index.name = '#SampleID'
        obs = first_differences(
            metadata=qiime2.Metadata(md), state_column='Time',
            individual_id_column='ind',
            metric='Value', replicate_handling='drop')
        pdt.assert_series_equal(obs.sort_index(), exp.sort_index())

    # what if nothing changes between time points?
    def test_first_differences_static(self):
        exp = pd.Series([0., 0., 0., 0., 0., 0.],
                        index=['3', '4', '5', '9', '10', '11'],
                        name='Difference')
        exp.index.name = '#SampleID'
        obs = first_differences(
            metadata=qiime2.Metadata(md_static), state_column='Time',
            individual_id_column='ind',
            metric='Value', replicate_handling='drop')
        pdt.assert_series_equal(obs.sort_index(), exp.sort_index())

    def test_first_differences_drop_duplicates(self):
        obs = first_differences(
            metadata=qiime2.Metadata(md_dup), state_column='Time',
            individual_id_column='ind',
            metric='Value', replicate_handling='random')
        # The first diff of individual 2 is subject to random rep handling
        mystery_number = obs.iloc[1]
        if mystery_number < 0.051:
            self.assertAlmostEqual(mystery_number, 0.05)
        else:
            self.assertAlmostEqual(mystery_number, 0.06)

        # but other values are constant, so we will just drop in the mystery
        # value and the exp/obs series should match.
        exp = pd.Series([0.08, mystery_number, 0.12, 0.14,
                         0.14999999999999997],
                        index=['3', '4', '9', '10', '11'], name='Difference')
        exp.index.name = '#SampleID'
        pdt.assert_series_equal(obs.sort_index(), exp.sort_index())

    def test_first_differences_single_state(self):
        single_state = qiime2.Metadata(md[md['Time'] == 1])
        with self.assertRaisesRegex(ValueError, "state_column must contain"):
            first_differences(
                metadata=single_state, state_column='Time',
                individual_id_column='ind',
                metric='Value', replicate_handling='drop')

    def test_first_differences_single_individual(self):
        exp = pd.Series([0.08],
                        index=['3'],
                        name='Difference')
        exp.index.name = '#SampleID'
        single_ind = qiime2.Metadata(md[md['ind'] == 1])
        obs = first_differences(
                metadata=single_ind, state_column='Time',
                individual_id_column='ind',
                metric='Value', replicate_handling='drop')
        pdt.assert_series_equal(obs.sort_index(), exp.sort_index())

    def test_first_differences_single_sample(self):
        single_sam = qiime2.Metadata(md[(md['ind'] == 1) & (md['Time'] == 1)])
        with self.assertRaisesRegex(ValueError, "state_column must contain"):
            first_differences(
                metadata=single_sam, state_column='Time',
                individual_id_column='ind',
                metric='Value', replicate_handling='drop')

    def test_first_differences_empty(self):
        with self.assertRaisesRegex(ValueError, "Metadata is empty"):
            first_differences(
                metadata=(qiime2.Metadata(pd.DataFrame({'a': [], 'b': []}))),
                state_column='Time', individual_id_column='ind',
                metric='Value', replicate_handling='drop')

    def test_first_differences_taxa(self):
        exp = pd.read_csv(self.get_data_path(
            'ecam-taxa-first-differences.tsv'),
            sep='\t', squeeze=True, index_col=0)
        obs = first_differences(
            metadata=self.md_ecam_fp, state_column='month',
            individual_id_column='studyid',
            metric='e2c3ff4f647112723741aa72087f1bfa',
            replicate_handling='drop', table=self.table_ecam_fp)
        pdt.assert_series_equal(obs, exp)

    def test_first_differences_one_subject_many_times(self):
        exp = pd.Series(
            [-0.01, 0.01, 0.01, 0.06, -0.01, 0.03, -0.02, 0.03, 0.05, -0.03,
             0.04],
            index=['1', '2', '3', '4', '5', '6', '7', '8', '9', '10', '11'],
            name='Difference')
        exp.index.name = '#SampleID'
        obs = first_differences(
            metadata=qiime2.Metadata(md_one_subject_many_times),
            state_column='Time', individual_id_column='ind',
            metric='Value', replicate_handling='drop')
        pdt.assert_series_equal(obs, exp)

    def test_first_distances(self):
        exp = pd.Series([0.1, 0.1, 0.3, 0.1, 0.2, 0.4],
                        index=['3', '4', '5', '9', '10', '11'],
                        name='Distance')
        exp.index.name = '#SampleID'
        obs = first_distances(
            distance_matrix=dm, metadata=qiime2.Metadata(md),
            state_column='Time', individual_id_column='ind',
            replicate_handling='drop')
        pdt.assert_series_equal(obs, exp)

    def test_first_distances_single_sample(self):
        with self.assertRaisesRegex(RuntimeError, "Output is empty"):
            first_distances(
                distance_matrix=dm_single_sample, metadata=qiime2.Metadata(md),
                state_column='Time', individual_id_column='ind',
                replicate_handling='drop')

    def test_first_distances_one_subject_many_times(self):
        exp = pd.Series(
            [0.3, 0.9, 0.3, 0.2, 0.4, 0.4, 0.5, 0.8, 0.3, 0.4, 0.6],
            index=['1', '2', '3', '4', '5', '6', '7', '8', '9', '10', '11'],
            name='Distance')
        exp.index.name = '#SampleID'
        obs = first_distances(
            distance_matrix=dm,
            metadata=qiime2.Metadata(md_one_subject_many_times),
            state_column='Time', individual_id_column='ind',
            replicate_handling='drop')
        pdt.assert_series_equal(obs, exp)

    def test_first_distances_ecam(self):
        exp = pd.read_csv(self.get_data_path(
            'ecam-first-distances.tsv'), sep='\t', squeeze=True, index_col=0)
        obs = first_distances(
            distance_matrix=self.md_ecam_dm, metadata=self.md_ecam_fp,
            state_column='month', individual_id_column='studyid',
            replicate_handling='drop')
        pdt.assert_series_equal(obs, exp)

    def test_validate_metadata_is_superset_df(self):
        with self.assertRaisesRegex(ValueError, "Missing samples in metadata"):
            _validate_metadata_is_superset(md[md['Time'] == 1], md_dup)

    def test_validate_metadata_is_superset_distance_matrix(self):
        with self.assertRaisesRegex(ValueError, "Missing samples in metadata"):
            _validate_metadata_is_superset(
                md[md['Time'] == 1], _tabulate_matrix_ids(dm))


md = pd.DataFrame([(1, 'a', 0.11, 1), (1, 'a', 0.12, 2), (1, 'a', 0.13, 3),
                   (2, 'a', 0.19, 1), (2, 'a', 0.18, 2), (2, 'a', 0.21, 3),
                   (1, 'b', 0.14, 4), (1, 'b', 0.13, 5), (1, 'b', 0.14, 6),
                   (2, 'b', 0.26, 4), (2, 'b', 0.27, 5), (2, 'b', 0.29, 6)],
                  columns=['Time', 'Group', 'Value', 'ind'],
                  index=['0', '1', '2', '3', '4', '5', '6', '7', '8', '9',
                         '10', '11'])

md_one_subject_many_times = pd.DataFrame(
    [(5, 0.18, 1), (6, 0.21, 1), (7, 0.19, 1), (8, 0.22, 1), (9, 0.27, 1),
     (0, 0.12, 1), (1, 0.11, 1), (2, 0.12, 1), (3, 0.13, 1), (4, 0.19, 1),
     (10, 0.24, 1), (11, 0.28, 1)],
    columns=['Time', 'Value', 'ind'],
    index=['5', '6', '7', '8', '9', '0', '1', '2', '3', '4', '10', '11'])

md_static = pd.DataFrame(
    [(1, 'a', 0.11, 1), (1, 'a', 0.12, 2), (1, 'a', 0.13, 3),
     (2, 'a', 0.11, 1), (2, 'a', 0.12, 2), (2, 'a', 0.13, 3),
     (1, 'b', 0.14, 4), (1, 'b', 0.13, 5), (1, 'b', 0.14, 6),
     (2, 'b', 0.14, 4), (2, 'b', 0.13, 5), (2, 'b', 0.14, 6)],
    columns=['Time', 'Group', 'Value', 'ind'],
    index=['0', '1', '2', '3', '4', '5', '6', '7', '8', '9',
           '10', '11'])

md_dup = pd.DataFrame([(1, 'a', 0.11, 1), (1, 'a', 0.12, 2), (1, 'a', 0.13, 2),
                       (2, 'a', 0.19, 1), (2, 'a', 0.18, 2), (2, 'a', 0.21, 3),
                       (1, 'b', 0.14, 4), (1, 'b', 0.13, 5), (1, 'b', 0.14, 6),
                       (2, 'b', 0.26, 4), (2, 'b', 0.27, 5), (2, 'b', 0.29, 6)
                       ],
                      columns=['Time', 'Group', 'Value', 'ind'],
                      index=['0', '1', '2', '3', '4', '5', '6', '7', '8', '9',
                             '10', '11'])

dm = DistanceMatrix.read(StringIO(
    "\t0\t1\t2\t3\t4\t5\t6\t7\t8\t9\t10\t11\n"
    "0\t0.0\t0.3\t1.0\t0.1\t0.1\t0.3\t0.4\t0.5\t0.6\t0.1\t0.2\t0.3\n"
    "1\t0.3\t0.0\t0.9\t0.2\t0.1\t0.4\t0.2\t0.6\t0.5\t0.2\t0.3\t0.4\n"
    "2\t1.0\t0.9\t0.0\t0.3\t0.1\t0.3\t0.3\t0.6\t0.6\t0.3\t0.3\t0.4\n"
    "3\t0.1\t0.2\t0.3\t0.0\t0.2\t0.3\t0.2\t0.5\t0.4\t0.4\t0.2\t0.3\n"
    "4\t0.1\t0.1\t0.1\t0.2\t0.0\t0.4\t0.3\t0.4\t0.7\t0.1\t0.5\t0.3\n"
    "5\t0.3\t0.4\t0.3\t0.3\t0.4\t0.0\t0.4\t0.3\t0.6\t0.2\t0.4\t0.2\n"
    "6\t0.4\t0.2\t0.3\t0.2\t0.3\t0.4\t0.0\t0.5\t0.9\t0.1\t0.3\t0.1\n"
    "7\t0.5\t0.6\t0.6\t0.5\t0.4\t0.3\t0.5\t0.0\t0.8\t0.1\t0.2\t0.3\n"
    "8\t0.6\t0.5\t0.6\t0.4\t0.7\t0.6\t0.9\t0.8\t0.0\t0.3\t0.5\t0.4\n"
    "9\t0.1\t0.2\t0.3\t0.4\t0.1\t0.2\t0.1\t0.1\t0.3\t0.0\t0.4\t0.5\n"
    "10\t0.2\t0.3\t0.3\t0.2\t0.5\t0.4\t0.3\t0.2\t0.5\t0.4\t0.0\t0.6\n"
    "11\t0.3\t0.4\t0.4\t0.3\t0.3\t0.2\t0.1\t0.3\t0.4\t0.5\t0.6\t0.0\n"
    ))

dm_single_sample = DistanceMatrix.read(StringIO(
    "\t0\n"
    "0\t0.0\n"
    ))

groups = {'a': [1, 2, 3, 2, 3, 1.5, 2.5, 2.7, 3, 2, 1, 1.5],
          'b': [3, 4, 5, 4.3, 3.4, 3.2, 3, 4.3, 4.9, 5, 3.2, 3.6]}

exp_vol = pd.DataFrame(
    [(12, 7.729282, 0.005433, 0.027166),
     (6, 0.163122, .686298, 0.726866),
     (6, 0.122009, 0.726866, 0.726866),
     (6, 0.635881, 0.425206, 0.708677),
     (6, 0.996229, 0.318225, 0.708677)],
    columns=['N', 'fligner test statistic', 'P-Value', 'FDR P-value'],
    index=['All states: compare groups', 'State 1: compare groups',
           'State 2: compare groups', 'a: 1 vs. 2', 'b: 1 vs. 2'])
exp_vol.index.name = 'Comparison'

tab = pd.DataFrame({'o1': [0.3, 0.6, 0.6, 0.4, 0.5, 0.6],
                    'o2': [0.4, 0.3, 0.2, 0.4, 0.4, 0.3],
                    'o3': [0.3, 0.1, 0.2, 0.2, 0.1, 0.1]},
                   index=['s1', 's2', 's3', 's4', 's5', 's6'])

exp_tc = pd.DataFrame({(1, 'o1'): [1., 0., -1.], (1, 'o2'): [0., 1., 0.],
                       (1, 'o3'): [-1., 0., 1.], (2, 'o1'): [1., -1., 0.],
                       (2, 'o2'): [-1., 1., 0.], (2, 'o3'): [0., 0., 1.],
                       (3, 'o1'): [1., 0., 0.], (3, 'o2'): [0., 1., -1.],
                       (3, 'o3'): [0., -1., 1.]}, index=['o1', 'o2', 'o3']).T

exp_td = np.array([[0., 2., 2.], [2., 0., 2.], [2., 2., 0.]])<|MERGE_RESOLUTION|>--- conflicted
+++ resolved
@@ -19,12 +19,8 @@
     _multiple_group_difference, _per_method_pairwise_stats,
     _calculate_variability, _multiple_tests_correction,
     _add_sample_size_to_xtick_labels, _temporal_corr, _temporal_distance,
-<<<<<<< HEAD
     _nmit, _validate_is_numeric_column, _tabulate_matrix_ids,
-    _validate_metadata_is_superset)
-=======
-    _nmit, _set_xtick_interval, _set_xtick_labels)
->>>>>>> 4bbc8fb3
+    _validate_metadata_is_superset, _set_xtick_interval, _set_xtick_labels)
 from q2_longitudinal._longitudinal import (
     pairwise_differences, pairwise_distances, linear_mixed_effects, volatility,
     nmit, first_differences, first_distances)
@@ -180,60 +176,11 @@
         obs_td = _nmit(tab, sample_md, 'sample_id')
         self.assertTrue(np.array_equal(obs_td.data, exp_td))
 
-<<<<<<< HEAD
     def test_validate_is_numeric_column_raise_error(self):
         erroneous_metadata = pd.DataFrame({'a': [1, 2, 'b']})
         with self.assertRaisesRegex(ValueError, "is not a numeric"):
             _validate_is_numeric_column(erroneous_metadata, 'a')
 
-
-class TestSemanticTypes(longitudinalTestPluginBase):
-
-    def test_first_differences_format_validate_positive(self):
-        filepath = self.get_data_path('first-differences.tsv')
-        format = FirstDifferencesFormat(filepath, mode='r')
-        format._validate_('max')
-
-    def test_first_differences_format_validate_negative(self):
-        filepath = self.get_data_path('not-first-differences.tsv')
-        format = FirstDifferencesFormat(filepath, mode='r')
-        with self.assertRaisesRegex(ValidationError, 'FirstDifferencesFormat'):
-            format._validate_('max')
-
-    def test_first_differences_semantic_type_registration(self):
-        self.assertRegisteredSemanticType(FirstDifferences)
-
-    def test_first_differences_dir_fmt_registration(self):
-        self.assertSemanticTypeRegisteredToFormat(
-            SampleData[FirstDifferences], FirstDifferencesDirectoryFormat)
-
-    def test_pd_series_to_first_differences_format(self):
-        transformer = self.get_transformer(pd.Series, FirstDifferencesFormat)
-        exp_index = pd.Index(['a', 'b', 'c', 'd'], dtype=object)
-        exp = pd.Series([1, 2, 3, 4], name='Difference',
-                        index=exp_index)
-        obs = transformer(exp)
-        obs = pd.Series.from_csv(str(obs), sep='\t', header=0)
-        self.assertEqual(sorted(exp), sorted(obs))
-
-    def test_first_differences_format_to_pd_series(self):
-        _, obs = self.transform_format(
-            FirstDifferencesFormat, pd.Series, 'first-differences.tsv')
-        exp_index = pd.Index(['a', 'b', 'c', 'd'], dtype=object)
-        exp = pd.Series(['1', '2', '3', '4'], name='Difference',
-                        index=exp_index)
-        self.assertEqual(sorted(exp), sorted(obs))
-
-    def test_first_differences_format_to_metadata(self):
-        _, obs = self.transform_format(
-            FirstDifferencesFormat, qiime2.Metadata, 'first-differences.tsv')
-        obs_category = obs.get_category('Difference')
-
-        exp_index = pd.Index(['a', 'b', 'c', 'd'], dtype=object)
-        exp = pd.Series(['1', '2', '3', '4'], name='Difference',
-                        index=exp_index)
-        self.assertEqual(sorted(exp), sorted(obs_category.to_series()))
-=======
     def test_set_xtick_interval_long(self):
         xtick_interval = _set_xtick_interval(None, np.arange(1, 100, 1))
         self.assertEqual(xtick_interval, 4)
@@ -258,7 +205,54 @@
             labels = _set_xtick_labels(
                 xtick_md, 'time', np.arange(*n_states), interval)
             self.assertEqual(labels, exp)
->>>>>>> 4bbc8fb3
+
+
+class TestSemanticTypes(longitudinalTestPluginBase):
+
+    def test_first_differences_format_validate_positive(self):
+        filepath = self.get_data_path('first-differences.tsv')
+        format = FirstDifferencesFormat(filepath, mode='r')
+        format._validate_('max')
+
+    def test_first_differences_format_validate_negative(self):
+        filepath = self.get_data_path('not-first-differences.tsv')
+        format = FirstDifferencesFormat(filepath, mode='r')
+        with self.assertRaisesRegex(ValidationError, 'FirstDifferencesFormat'):
+            format._validate_('max')
+
+    def test_first_differences_semantic_type_registration(self):
+        self.assertRegisteredSemanticType(FirstDifferences)
+
+    def test_first_differences_dir_fmt_registration(self):
+        self.assertSemanticTypeRegisteredToFormat(
+            SampleData[FirstDifferences], FirstDifferencesDirectoryFormat)
+
+    def test_pd_series_to_first_differences_format(self):
+        transformer = self.get_transformer(pd.Series, FirstDifferencesFormat)
+        exp_index = pd.Index(['a', 'b', 'c', 'd'], dtype=object)
+        exp = pd.Series([1, 2, 3, 4], name='Difference',
+                        index=exp_index)
+        obs = transformer(exp)
+        obs = pd.Series.from_csv(str(obs), sep='\t', header=0)
+        self.assertEqual(sorted(exp), sorted(obs))
+
+    def test_first_differences_format_to_pd_series(self):
+        _, obs = self.transform_format(
+            FirstDifferencesFormat, pd.Series, 'first-differences.tsv')
+        exp_index = pd.Index(['a', 'b', 'c', 'd'], dtype=object)
+        exp = pd.Series(['1', '2', '3', '4'], name='Difference',
+                        index=exp_index)
+        self.assertEqual(sorted(exp), sorted(obs))
+
+    def test_first_differences_format_to_metadata(self):
+        _, obs = self.transform_format(
+            FirstDifferencesFormat, qiime2.Metadata, 'first-differences.tsv')
+        obs_category = obs.get_category('Difference')
+
+        exp_index = pd.Index(['a', 'b', 'c', 'd'], dtype=object)
+        exp = pd.Series(['1', '2', '3', '4'], name='Difference',
+                        index=exp_index)
+        self.assertEqual(sorted(exp), sorted(obs_category.to_series()))
 
 
 # This test class really just makes sure that each plugin runs without error.
